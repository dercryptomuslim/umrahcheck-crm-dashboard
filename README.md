--- conflicted
+++ resolved
@@ -51,23 +51,21 @@
 
 Follow these steps to clone the repository and start the development server:
 
-<<<<<<< HEAD
-- `git clone https://github.com/Kiranism/next-shadcn-dashboard-starter.git`
-- `pnpm install`
-=======
 > [!NOTE]  
-> If you want to use the starter with  **Next 15** with **React 19**, follow these steps:
+> If you want to use the starter with **Next 15** with **React 19**, follow these steps:
+>
 > - Clone only the `next-15` branch:
 >   ```bash
 >   git clone --branch next-15 --single-branch https://github.com/Kiranism/next-shadcn-dashboard-starter.git
+>   ```
 
 - Clone the repo:
-```bash 
-git clone https://github.com/Kiranism/next-shadcn-dashboard-starter.git 
+
+```bash
+git clone https://github.com/Kiranism/next-shadcn-dashboard-starter.git
 ```
 
 - `npm install`
->>>>>>> c59a4ad5
 - Create a `.env.local` file by copying the example environment file:
   `cp env.example.txt .env.local`
 - Add the required environment variables to the `.env.local` file.
